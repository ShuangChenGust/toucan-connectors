--- conflicted
+++ resolved
@@ -13,13 +13,9 @@
     'snowflake': ['snowflake-connector-python'],
     'dataiku': ['dataiku-api-client'],
     'google_spreadsheet': ['gspread>=3', 'oauth2client'],
-<<<<<<< HEAD
     'google_analytics': ['google-api-python-client'],
-    'adobe': ['adobe_analytics']
-=======
     'adobe': ['adobe_analytics'],
     'toucantoco': ['toucan_client']
->>>>>>> 44395965
 }
 extras_require['all'] = sorted(set(sum(extras_require.values(), [])))
 
